--- conflicted
+++ resolved
@@ -48,7 +48,6 @@
     };
 
     const replAppArgs = CommandLineArgsParser.getArgs(argsConfig);
-    // console.log(replAppArgs.parsedArgs);
 
     if (replAppArgs.initFilePaths) {
       initFilePaths.push(...replAppArgs.initFilePaths);
@@ -98,7 +97,6 @@
     initFileContents: LooseObject,
     args: ReplAppArgs
   ) {
-<<<<<<< HEAD
     const files = ReplApp.getFiles(args.scriptPaths);
     const runner = new TestRunner(files, initFileContents);
     const result = await runner.run();
@@ -106,25 +104,15 @@
     console.log(args.parsedArgs.values['report.generate']);
 
     if (result.succeeded) {
-=======
-    const files = ReplApp.getFiles(args);
-    const runner = new TestRunner(files, initFileContents);
-    const result = await runner.run();
-
-    if (result) {
->>>>>>> 7c07830c
       console.log(chalk.yellow('All tests succeeded!'));
     } else {
       console.log(chalk.red('One or more tests failed'));
     }
 
-<<<<<<< HEAD
     if (result.resultsFile) {
       console.log(chalk.green(`Results saved to ${result.resultsFile}`));
     }
 
-=======
->>>>>>> 7c07830c
     return result;
   }
 
