import * as vm from 'vm';
import {Test} from './Test';
import {TestRunReport} from './TestRunReport';

/**
 * Manages a Test Run (each invocation of the repl with one or
 * more script files specified in the command line).
 *
 *
 */
export class TestRunner {
  files: string[];
  context: vm.Context;
  linker: vm.ModuleLinker;
  result: boolean[] = [];

  // static AssertionSuccessHandler = ()
  constructor(files: string[], context: {[key: string]: unknown}) {
    this.files = files;
    this.context = vm.createContext({console, ...context});

    this.linker = async (specifier: string, referencingModule: vm.Module) => {
      // This is just boiler-plate, and will never get called unless there's
      // an import statement in a script file, which will result in an exception
      // being thrown
      /*
      if (specifier === 'foo') {
        return new vm.SourceTextModule('', {
          context: referencingModule.context,
        });
      }
      */
      throw new Error(
        `Unable to resolve dependency: ${specifier}; ${referencingModule}`
      );
    };
  }

  async run() {
    const promises = this.files.map(async (f: string) => {
      const test = new Test(f);
      return await test.run(this.context, this.linker);
    });

<<<<<<< HEAD

    const results = await Promise.all(promises);
    const testRunReport = new TestRunReport(results);

    return testRunReport.getResult(this.context.CommandLineArgs);
=======
    const results = await Promise.all(promises);
    const testRunReport = new TestRunReport(results);

    return testRunReport.getResult();
>>>>>>> 7c07830c
  }
}<|MERGE_RESOLUTION|>--- conflicted
+++ resolved
@@ -42,17 +42,9 @@
       return await test.run(this.context, this.linker);
     });
 
-<<<<<<< HEAD
-
     const results = await Promise.all(promises);
     const testRunReport = new TestRunReport(results);
 
     return testRunReport.getResult(this.context.CommandLineArgs);
-=======
-    const results = await Promise.all(promises);
-    const testRunReport = new TestRunReport(results);
-
-    return testRunReport.getResult();
->>>>>>> 7c07830c
   }
 }