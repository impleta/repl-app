--- conflicted
+++ resolved
@@ -1,10 +1,4 @@
 {
-<<<<<<< HEAD
-  "initFiles": [],
-  "report-generate": false,
-  "report-folder": ".",
-  "report-filePath": "TestReport_${datetime}.html"
-=======
 	"initFiles": [],
 	"report": {
 		"generate": false,
@@ -12,5 +6,4 @@
 		"filePath": "TestReport_${datetime}.html",
 		"resultsFile": null
 	}
->>>>>>> 8daf13bd
 }