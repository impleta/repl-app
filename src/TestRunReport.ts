import * as ejs from 'ejs';
import * as fs from 'fs';
import Path from 'path';

import {TestReport} from './TestReport';
import {ReplUtil} from './ReplUtil';
import {Container} from 'typedi';
import {ReplConfigType} from './config/ReplConfig';

export class TestRunReport {
  testReports: TestReport[] = [];

  constructor(testReports: TestReport[]) {
    this.testReports = testReports;
  }

  getResult() {
    const successfulTestsCount = this.testReports.filter(r => r.success).length;

    let results = {
      succeeded: successfulTestsCount === this.testReports.length,
      resultsFile: null as unknown,
    };

<<<<<<< HEAD
    const replAppArgs = Container.get<ReplAppArgs>('REPL-APP-ARGS');

    const generateReport = replAppArgs.parsedArgs.values['report-generate'];
=======
    const replConfig = Container.get<ReplConfigType>('REPL-CONFIG');
>>>>>>> 8daf13bd

    if (!replConfig.report.generate) {
      return results;
    }

    const templatePath = Path.join(
      ReplUtil.DirName(import.meta.url),
      'report.ejs'
    );

    const date = new Date();
    const isoDate = date.toISOString();
    const formattedDate = isoDate
      .replace(/[-:]/g, '')
      .replace(/T/, '_')
      .replace(/Z/, '')
      .split('.')[0];

    let outputHtmlFileName = replConfig.report.filePath;

    outputHtmlFileName =
      outputHtmlFileName?.replace(/\${datetime}/g, formattedDate) ??
      `TestReport_${formattedDate}.html`;

    const outputHtmlPath = Path.join(process.cwd(), outputHtmlFileName);

    const templateString = fs.readFileSync(templatePath, 'utf8');
    const compiledTemplate = ejs.compile(templateString);

    fs.writeFileSync(
      outputHtmlPath,
      compiledTemplate({
        runResult: {
          title: `Test Report ${formattedDate}`,
          date: date.toLocaleString(),
          totalTests: this.testReports.length,
          successfulTestsCount: successfulTestsCount,
        },
        testReports: this.testReports, 
      })
    );

    results = {
      ...results,
      resultsFile: outputHtmlPath,
    };

    return results;
  }
}<|MERGE_RESOLUTION|>--- conflicted
+++ resolved
@@ -22,13 +22,7 @@
       resultsFile: null as unknown,
     };
 
-<<<<<<< HEAD
-    const replAppArgs = Container.get<ReplAppArgs>('REPL-APP-ARGS');
-
-    const generateReport = replAppArgs.parsedArgs.values['report-generate'];
-=======
     const replConfig = Container.get<ReplConfigType>('REPL-CONFIG');
->>>>>>> 8daf13bd
 
     if (!replConfig.report.generate) {
       return results;
