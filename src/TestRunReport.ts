--- conflicted
+++ resolved
@@ -1,4 +1,4 @@
-import * as ejs from 'ejs';
+import * as * as ejs from 'ejs';
 import * as fs from 'fs';
 import Path from 'path';
 
@@ -22,13 +22,7 @@
       resultsFile: null as unknown,
     };
 
-<<<<<<< HEAD
-    const replAppArgs = Container.get<ReplAppArgs>('REPL-APP-ARGS');
-
-    const generateReport = replAppArgs.parsedArgs.values['report-generate'];
-=======
     const replConfig = Container.get<ReplConfigType>('REPL-CONFIG');
->>>>>>> 655d2b3a
 
     if (!replConfig.report.generate) {
       return results;
