--- conflicted
+++ resolved
@@ -5,6 +5,7 @@
 import {Container} from 'typedi';
 import {CallOnExitType} from './ReplApp';
 
+export type ScriptPaths = {fullPath: string; shortPath: string};
 export type ScriptPaths = {fullPath: string; shortPath: string};
 
 /**
@@ -17,6 +18,7 @@
   /**
    * Constructs a new `Test` instance.
    *
+   *
    * @param scriptPaths - An object containing the full and short paths of the script to be tested.
    */
   constructor(scriptPaths: ScriptPaths) {
@@ -27,52 +29,50 @@
   /**
    * Runs the test script in the provided context and linker, and returns the test report.
    *
+   *
    * @param context - The VM context in which the test script will be executed.
    * @param linker - The VM module linker used to link the test script.
    * @returns A promise that resolves to the test report.
    */
   async run(context: vm.Context, linker: vm.ModuleLinker): Promise<TestReport> {
     try {
+      try {
       const fileContents = await fs.promises.readFile(this.filePath, 'utf-8');
-      this.testReport.testContent = fileContents;
+        this.testReport.testContent = fileContents;
 
-      // Override the current assert definition with a test-specific instance
-      // so that we can get a callback when an assertion fails
-      // TODO: pass in a TestReport instance, not the whole test here.
-      context.assert = ReplAssert.getInstance(this.testReport);
-      context.setTitle = (title: string) => (this.testReport.title = title);
-      context.setDescription = (description: string) =>
-        (this.testReport.description = description);
+        // Override the current assert definition with a test-specific instance
+        // so that we can get a callback when an assertion fails
+        // TODO: pass in a TestReport instance, not the whole test here.
+        context.assert = ReplAssert.getInstance(this.testReport);
+        context.setTitle = (title: string) => (this.testReport.title = title);
+        context.setDescription = (description: string) =>
+          (this.testReport.description = description);
 
-      // IMPORTANT: do not modify fileContents before passing to
-      // SourceTextModule, as that will affect identifying the correct lines
-      // in test run reports.
-      const scriptModule = new vm.SourceTextModule(fileContents, {
-        context: context,
-        identifier: 'repl-app-script',
-      });
+        // IMPORTANT: do not modify fileContents before passing to
+        // SourceTextModule, as that will affect identifying the correct lines
+        // in test run reports.
+        const scriptModule = new vm.SourceTextModule(fileContents, {
+          context: context,
+          identifier: 'repl-app-script',
+        });
 
-      await scriptModule.link(linker);
+        await scriptModule.link(linker);
 
-      console.log(`Running ${this.filePath}`);
-      const startTime = Date.now();
-<<<<<<< HEAD
+        console.log(`Running ${this.filePath}`);
+        const startTime = Date.now();
+  
       await scriptModule.evaluate();
 
       const callOnExit = Container.get<CallOnExitType>('CALL-ON-EXIT');
       if (callOnExit) {
         callOnExit();
       }
-=======
 
-      await scriptModule.evaluate();
->>>>>>> d22ad4ce
-
+  
       const endTime = Date.now();
-      this.testReport.runTime = endTime - startTime;
+        this.testReport.runTime = endTime - startTime;
     } catch (error) {
       ReplAssert.failureMessageHandler('', error as Error, this.testReport);
-<<<<<<< HEAD
       /* const assertionResult = {
         msg: 'An unknown error occurred',
         assertionText: (error as Error).message,
@@ -82,11 +82,11 @@
 
       this.testReport.addAssertionResult(assertionResult); */
     }
-=======
+    } catch (error) {
+      ReplAssert.failureMessageHandler('', error as Error, this.testReport);
       console.log('Error running test:', error);
     }
 
->>>>>>> d22ad4ce
     return this.testReport;
   }
 }